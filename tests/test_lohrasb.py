from lohrasb import __version__
def test_version():
<<<<<<< HEAD
    assert __version__ == '0.3.0'
=======
    assert __version__ == '0.2.0'
>>>>>>> 95802073
<|MERGE_RESOLUTION|>--- conflicted
+++ resolved
@@ -1,7 +1,3 @@
 from lohrasb import __version__
 def test_version():
-<<<<<<< HEAD
-    assert __version__ == '0.3.0'
-=======
-    assert __version__ == '0.2.0'
->>>>>>> 95802073
+    assert __version__ == '0.3.0'